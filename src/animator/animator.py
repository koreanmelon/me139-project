from datetime import datetime
from pathlib import Path

import numpy as np
from matplotlib.animation import FFMpegWriter, FuncAnimation
from matplotlib.artist import Artist
from matplotlib.lines import Line2D
from matplotlib.patches import Circle
from matplotlib.pyplot import figure, show
from systems.system.link import StyledJointT, StyledLinkT


class Animator:
    """
    Animates a system with multiple links and joints.
    """

    def __init__(self, links: list[StyledLinkT], joints: list[StyledJointT], show: bool = False, duration: int = 5, fps: int = 30, speed: float = 1.0) -> None:
        self.links = links
        self.joints = joints

        self.window_x = sum([abs(max(link.end.x - link.start.x)) for link in links])
        self.window_y = sum([abs(max(link.end.y - link.start.y)) for link in links])

<<<<<<< HEAD
        self.window_x = max(self.window_x, self.window_y) + 0.2
=======
        self.window_x = max(self.window_x, self.window_y) + 0.1
>>>>>>> 9a356991
        self.window_y = self.window_x

        self.show = show

        self.duration: int = duration       # (sec)
        self.fps: int = fps                 # (frames/sec)
        self.frames: int = fps * duration   # rendered frames (frames)
        self.dt: float = 1 / fps            # timestep (sec)

        self.t_range = np.linspace(0, duration, self.frames, endpoint=False)
        assert self.t_range[1] - self.t_range[0] == self.dt

        self.writer = FFMpegWriter(fps=int(self.fps * speed))

    def run(self, figsize: tuple[float, float] = (6, 6), dpi: float = 100):
        """
        Render the animation.
        """

        self.fig = figure(figsize=figsize, dpi=dpi)
        self.ax = self.fig.add_subplot(111)
        self.artists: list[Artist] = []

        self.animation = FuncAnimation(
            fig=self.fig,
            func=self.update_frame,
            frames=self.frames,
            init_func=self.init_frame,
            interval=self.dt * 1000,
            blit=True
        )

        if self.show:
            show()

        return self

    def save(self, filename: str):
        """
        Save the animation to a file.
        """

        timestamp = datetime.now().isoformat(sep='T', timespec='seconds')
        Path(f"assets/outputs/{filename}").mkdir(parents=True, exist_ok=True)

        self.animation.save(f"assets/outputs/{filename}/{filename}_{timestamp}.mp4", writer=self.writer)

        return self

    def init_frame(self):
        self.ax.clear()

        # Center the image on the fixed anchor point and ensure the axes are equal
        self.ax.set_xlim(-self.window_x, self.window_x)
        self.ax.set_ylim(-self.window_y, self.window_y)
        self.ax.set_aspect('equal', adjustable='box')

        for joint in self.joints:
            self.artists.append(self.ax.add_patch(
                Circle(
                    (joint.x[0], joint.y[0]),
                    radius=joint.radius,
                    edgecolor=joint.edgecolor,
                    facecolor=joint.facecolor,
                    zorder=joint.zorder
                )
            ))

        # Plot links
        for link in self.links:
            self.artists.append(self.ax.add_line(
                Line2D(
                    [link.start.x[0], link.end.x[0]],
                    [link.start.y[0], link.end.y[0]],
                    linewidth=link.linewidth,
                    color=link.color,
                    zorder=link.zorder
                )
            ))

        return self.artists

    def update_frame(self, i: int):
        """
        Updates the state of the animation at time step i.
        """

        # Plot joints
        a_i = 0
        for joint in self.joints:
            self.artists[a_i].set(center=(joint.x[i], joint.y[i]))
            a_i += 1

        # Plot links
        for link in self.links:
            self.artists[a_i].set(
                data=[
                    [link.start.x[i], link.end.x[i]],
                    [link.start.y[i], link.end.y[i]]
                ]
            )
            a_i += 1

        return self.artists<|MERGE_RESOLUTION|>--- conflicted
+++ resolved
@@ -22,11 +22,7 @@
         self.window_x = sum([abs(max(link.end.x - link.start.x)) for link in links])
         self.window_y = sum([abs(max(link.end.y - link.start.y)) for link in links])
 
-<<<<<<< HEAD
-        self.window_x = max(self.window_x, self.window_y) + 0.2
-=======
         self.window_x = max(self.window_x, self.window_y) + 0.1
->>>>>>> 9a356991
         self.window_y = self.window_x
 
         self.show = show
